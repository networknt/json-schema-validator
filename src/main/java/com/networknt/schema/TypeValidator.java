--- conflicted
+++ resolved
@@ -62,20 +62,6 @@
                     return true;
                 }
             }
-<<<<<<< HEAD
-            if (nodeType == JsonType.STRING) {
-                if (schemaType == JsonType.INTEGER) {
-                    if (isInteger(node.textValue())) {
-                        return true;
-                    }
-                } else if (schemaType == JsonType.BOOLEAN) {
-                    if (isBoolean(node.textValue())) {
-                        return true;
-                    }
-                } else if (schemaType == JsonType.NUMBER) {
-                    if (isNumeric(node.textValue())) {
-                        return true;
-=======
             if(config.isTypeLoose()) {
                 if (nodeType == JsonType.STRING) {
                     if(schemaType == JsonType.INTEGER) {
@@ -90,7 +76,6 @@
                         if(isNumeric(node.textValue())) {
                             return Collections.emptySet();
                         }
->>>>>>> a2b194c8
                     }
                 }
             }
@@ -162,4 +147,4 @@
         }
         return true;
     }
-}
+}