--- conflicted
+++ resolved
@@ -1,273 +1,270 @@
-/*
- * Copyright (c) 2016 Network New Technologies Inc.
- *
- * Licensed under the Apache License, Version 2.0 (the "License");
- * you may not use this file except in compliance with the License.
- * You may obtain a copy of the License at
- *
- *      http://www.apache.org/licenses/LICENSE-2.0
- *
- * Unless required by applicable law or agreed to in writing, software
- * distributed under the License is distributed on an "AS IS" BASIS,
- * WITHOUT WARRANTIES OR CONDITIONS OF ANY KIND, either express or implied.
- * See the License for the specific language governing permissions and
- * limitations under the License.
- */
-
-package com.networknt.schema;
-
-import java.io.IOException;
-import java.io.InputStream;
-import java.net.URL;
-import java.util.Collection;
-import java.util.HashMap;
-import java.util.Map;
-
-import org.slf4j.Logger;
-import org.slf4j.LoggerFactory;
-
-import com.fasterxml.jackson.databind.JsonNode;
-import com.fasterxml.jackson.databind.ObjectMapper;
-import com.networknt.schema.url.StandardURLFetcher;
-import com.networknt.schema.url.URLFactory;
-import com.networknt.schema.url.URLFetcher;
-
-public class JsonSchemaFactory {
-    private static final Logger logger = LoggerFactory
-            .getLogger(JsonSchemaFactory.class);
-    
-    
-    public static class Builder {
-        private ObjectMapper objectMapper = new ObjectMapper();
-        private URLFetcher urlFetcher;
-        private String defaultMetaSchemaURI;
-        private Map<String, JsonMetaSchema> jsonMetaSchemas = new HashMap<String, JsonMetaSchema>();
-        private Map<String, String> urlMap = new HashMap<String, String>();
-        
-        public Builder objectMapper(ObjectMapper objectMapper) {
-            this.objectMapper = objectMapper;
-            return this;
-        }
-        
-        public Builder urlFetcher(URLFetcher urlFetcher) {
-            this.urlFetcher = urlFetcher;
-            return this;
-        }
-        
-        public Builder defaultMetaSchemaURI(String defaultMetaSchemaURI) {
-            this.defaultMetaSchemaURI = defaultMetaSchemaURI;
-            return this;
-        }
-        
-        public Builder addMetaSchema(JsonMetaSchema jsonMetaSchema) {
-            this.jsonMetaSchemas.put(jsonMetaSchema.getUri(), jsonMetaSchema);
-            return this;
-        }
-        
-        public Builder addMetaSchemas(Collection<? extends JsonMetaSchema> jsonMetaSchemas) {
-            for (JsonMetaSchema jsonMetaSchema: jsonMetaSchemas) {
-                this.jsonMetaSchemas.put(jsonMetaSchema.getUri(), jsonMetaSchema);
-            }
-            return this;
-        }
-        
-        public Builder addUrlMappings(Map<String, String> map) {
-            this.urlMap.putAll(map);
-            return this;
-        }
-        
-        public JsonSchemaFactory build() {
-            // create builtin keywords with (custom) formats.
-            return new JsonSchemaFactory(
-                    objectMapper == null ? new ObjectMapper() : objectMapper, 
-                    urlFetcher == null ? new StandardURLFetcher(): urlFetcher, 
-                    defaultMetaSchemaURI, 
-                    jsonMetaSchemas,
-                    urlMap
-            );
-        }
-    }
-    
-    private final ObjectMapper mapper;
-    private final URLFetcher urlFetcher;
-    private final String defaultMetaSchemaURI;
-    private final Map<String, JsonMetaSchema> jsonMetaSchemas;
-    private final Map<String, String> urlMap;
-
-<<<<<<< HEAD
-    private JsonSchemaFactory(
-            ObjectMapper mapper, 
-            URLFetcher urlFetcher, 
-            String defaultMetaSchemaURI, 
-            Map<String, JsonMetaSchema> jsonMetaSchemas, Map<URL, URL> urlMap) {
-=======
-    private JsonSchemaFactory(ObjectMapper mapper, URLFetcher urlFetcher, String defaultMetaSchemaURI, Map<String, JsonMetaSchema> jsonMetaSchemas, Map<String, String> urlMap) {
->>>>>>> ee6ee439
-        if (mapper == null) {
-            throw new IllegalArgumentException("ObjectMapper must not be null");
-        }
-        if (urlFetcher == null) {
-            throw new IllegalArgumentException("URLFetcher must not be null");
-        }
-        if (defaultMetaSchemaURI == null || defaultMetaSchemaURI.trim().isEmpty()) {
-            throw new IllegalArgumentException("defaultMetaSchemaURI must not be null or empty");
-        }
-        if (jsonMetaSchemas == null || jsonMetaSchemas.isEmpty()) {
-            throw new IllegalArgumentException("Json Meta Schemas must not be null or empty");
-        }
-        if (jsonMetaSchemas.get(defaultMetaSchemaURI) == null) {
-            throw new IllegalArgumentException("Meta Schema for default Meta Schema URI must be provided");
-        }
-        if (urlMap == null) {
-            throw new IllegalArgumentException("URL Mappings must not be null");
-        }
-        this.mapper = mapper;
-        this.defaultMetaSchemaURI = defaultMetaSchemaURI;
-        this.urlFetcher = urlFetcher;
-        this.jsonMetaSchemas = jsonMetaSchemas;
-        this.urlMap = urlMap;
-    }
-
-    /**
-     * Builder without keywords or formats.
-     * 
-     * Use {@link #getDraftV4()} instead, or if you need a builder based on Draft4, use
-     * 
-     * <code>
-     * JsonSchemaFactory.builder(JsonSchemaFactory.getDraftV4()).build();
-     * </code>
-     * 
-     * @return a builder instance without any keywords or formats - usually not what one needs.
-     */
-    static Builder builder() {
-        return new Builder();
-    }
-    
-    public static JsonSchemaFactory getInstance() {
-        JsonMetaSchema draftV4 = JsonMetaSchema.getDraftV4();
-        return builder()
-                .defaultMetaSchemaURI(draftV4.getUri())
-                .addMetaSchema(draftV4)
-                .build();
-    }
-    
-    public static Builder builder(JsonSchemaFactory blueprint) {
-        return builder()
-                .addMetaSchemas(blueprint.jsonMetaSchemas.values())
-                .urlFetcher(blueprint.urlFetcher)
-                .defaultMetaSchemaURI(blueprint.defaultMetaSchemaURI)
-                .objectMapper(blueprint.mapper)
-                .addUrlMappings(blueprint.urlMap);
-    }
-    
-    private JsonSchema newJsonSchema(URL schemaUrl, JsonNode schemaNode, SchemaValidatorsConfig config) {
-        final ValidationContext validationContext = createValidationContext(schemaNode);
-        validationContext.setConfig(config);
-        JsonSchema jsonSchema = new JsonSchema(validationContext, schemaUrl, schemaNode);
-        return jsonSchema;
-    }
-
-    protected ValidationContext createValidationContext(JsonNode schemaNode) {
-        final JsonMetaSchema jsonMetaSchema = findMetaSchemaForSchema(schemaNode);
-        return new ValidationContext(jsonMetaSchema, this);
-    }
-
-    private JsonMetaSchema findMetaSchemaForSchema(JsonNode schemaNode) {
-        final JsonNode uriNode = schemaNode.get("$schema");
-        final String uri = uriNode == null || uriNode.isNull() ? defaultMetaSchemaURI: uriNode.textValue();
-        final JsonMetaSchema jsonMetaSchema = jsonMetaSchemas.get(uri);
-        if (jsonMetaSchema == null) {
-            throw new JsonSchemaException("Unknown Metaschema: " + uri);
-        }
-        return jsonMetaSchema;
-    }
-    
-    public JsonSchema getSchema(String schema, SchemaValidatorsConfig config) {
-        try {
-            final JsonNode schemaNode = mapper.readTree(schema);
-            return newJsonSchema(null, schemaNode, config);
-        } catch (IOException ioe) {
-            logger.error("Failed to load json schema!", ioe);
-            throw new JsonSchemaException(ioe);
-        }
-    }
-
-    public JsonSchema getSchema(String schema) {
-        return getSchema(schema, null);
-    }
-    
-    public JsonSchema getSchema(InputStream schemaStream, SchemaValidatorsConfig config) {
-        try {
-            final JsonNode schemaNode = mapper.readTree(schemaStream);
-            return newJsonSchema(null, schemaNode, config);
-        } catch (IOException ioe) {
-            logger.error("Failed to load json schema!", ioe);
-            throw new JsonSchemaException(ioe);
-        }
-    }
-
-    public JsonSchema getSchema(InputStream schemaStream) {
-        return getSchema(schemaStream, null);
-    }
-    
-    public JsonSchema getSchema(URL schemaURL, SchemaValidatorsConfig config) {
-        try {
-            InputStream inputStream = null;
-            Map<String, String> map = (config != null) ? config.getUrlMappings() : new HashMap<String, String>(urlMap);
-            map.putAll(urlMap);
-            URL mappedURL = URLFactory.toURL(map.getOrDefault(schemaURL.toString(), schemaURL.toString()));
-            try {
-                inputStream = urlFetcher.fetch(mappedURL);
-                JsonNode schemaNode = mapper.readTree(inputStream);
-                final JsonMetaSchema jsonMetaSchema = findMetaSchemaForSchema(schemaNode);
-
-                if (idMatchesSourceUrl(jsonMetaSchema, schemaNode, schemaURL)) {
-                    return new JsonSchema(new ValidationContext(jsonMetaSchema, this), mappedURL, schemaNode, true /*retrieved via id, resolving will not change anything*/);
-                }
-
-                return newJsonSchema(mappedURL, schemaNode, config);
-            } finally {
-                if (inputStream != null) {
-                    inputStream.close();
-                }
-            }
-        } catch (IOException ioe) {
-            logger.error("Failed to load json schema!", ioe);
-            throw new JsonSchemaException(ioe);
-        }
-    }
-
-    public JsonSchema getSchema(URL schemaURL) {
-        return getSchema(schemaURL, new SchemaValidatorsConfig());
-    }
-
-    public JsonSchema getSchema(URL schemaUrl, JsonNode jsonNode, SchemaValidatorsConfig config) {
-        return newJsonSchema(schemaUrl, jsonNode, config);
-    }
-    
-
-    public JsonSchema getSchema(JsonNode jsonNode, SchemaValidatorsConfig config) {
-        return newJsonSchema(null, jsonNode, config);
-    }
-
-    public JsonSchema getSchema(URL schemaUrl, JsonNode jsonNode) {
-        return newJsonSchema(schemaUrl, jsonNode, null);
-    }
-    
-    public JsonSchema getSchema(JsonNode jsonNode) {
-        return newJsonSchema(null, jsonNode, null);
-    }
-
-    private boolean idMatchesSourceUrl(JsonMetaSchema metaSchema, JsonNode schema, URL schemaUrl) {
-
-        String id = metaSchema.readId(schema);
-        if (id == null || id.isEmpty()) {
-            return false;
-        }
-        boolean result = id.equals(schemaUrl.toString());
-        if (logger.isDebugEnabled()) {
-            logger.debug("Matching " + id + " to " + schemaUrl.toString() + ": " + result);
-        }
-        return result;
-    }
-}
+/*
+ * Copyright (c) 2016 Network New Technologies Inc.
+ *
+ * Licensed under the Apache License, Version 2.0 (the "License");
+ * you may not use this file except in compliance with the License.
+ * You may obtain a copy of the License at
+ *
+ *      http://www.apache.org/licenses/LICENSE-2.0
+ *
+ * Unless required by applicable law or agreed to in writing, software
+ * distributed under the License is distributed on an "AS IS" BASIS,
+ * WITHOUT WARRANTIES OR CONDITIONS OF ANY KIND, either express or implied.
+ * See the License for the specific language governing permissions and
+ * limitations under the License.
+ */
+
+package com.networknt.schema;
+
+import java.io.IOException;
+import java.io.InputStream;
+import java.net.URL;
+import java.util.Collection;
+import java.util.HashMap;
+import java.util.Map;
+
+import org.slf4j.Logger;
+import org.slf4j.LoggerFactory;
+
+import com.fasterxml.jackson.databind.JsonNode;
+import com.fasterxml.jackson.databind.ObjectMapper;
+import com.networknt.schema.url.StandardURLFetcher;
+import com.networknt.schema.url.URLFactory;
+import com.networknt.schema.url.URLFetcher;
+
+public class JsonSchemaFactory {
+    private static final Logger logger = LoggerFactory
+            .getLogger(JsonSchemaFactory.class);
+    
+    
+    public static class Builder {
+        private ObjectMapper objectMapper = new ObjectMapper();
+        private URLFetcher urlFetcher;
+        private String defaultMetaSchemaURI;
+        private Map<String, JsonMetaSchema> jsonMetaSchemas = new HashMap<String, JsonMetaSchema>();
+        private Map<String, String> urlMap = new HashMap<String, String>();
+        
+        public Builder objectMapper(ObjectMapper objectMapper) {
+            this.objectMapper = objectMapper;
+            return this;
+        }
+        
+        public Builder urlFetcher(URLFetcher urlFetcher) {
+            this.urlFetcher = urlFetcher;
+            return this;
+        }
+        
+        public Builder defaultMetaSchemaURI(String defaultMetaSchemaURI) {
+            this.defaultMetaSchemaURI = defaultMetaSchemaURI;
+            return this;
+        }
+        
+        public Builder addMetaSchema(JsonMetaSchema jsonMetaSchema) {
+            this.jsonMetaSchemas.put(jsonMetaSchema.getUri(), jsonMetaSchema);
+            return this;
+        }
+        
+        public Builder addMetaSchemas(Collection<? extends JsonMetaSchema> jsonMetaSchemas) {
+            for (JsonMetaSchema jsonMetaSchema: jsonMetaSchemas) {
+                this.jsonMetaSchemas.put(jsonMetaSchema.getUri(), jsonMetaSchema);
+            }
+            return this;
+        }
+        
+        public Builder addUrlMappings(Map<String, String> map) {
+            this.urlMap.putAll(map);
+            return this;
+        }
+        
+        public JsonSchemaFactory build() {
+            // create builtin keywords with (custom) formats.
+            return new JsonSchemaFactory(
+                    objectMapper == null ? new ObjectMapper() : objectMapper, 
+                    urlFetcher == null ? new StandardURLFetcher(): urlFetcher, 
+                    defaultMetaSchemaURI, 
+                    jsonMetaSchemas,
+                    urlMap
+            );
+        }
+    }
+    
+    private final ObjectMapper mapper;
+    private final URLFetcher urlFetcher;
+    private final String defaultMetaSchemaURI;
+    private final Map<String, JsonMetaSchema> jsonMetaSchemas;
+    private final Map<String, String> urlMap;
+
+    private JsonSchemaFactory(
+            ObjectMapper mapper, 
+            URLFetcher urlFetcher, 
+            String defaultMetaSchemaURI, 
+            Map<String, JsonMetaSchema> jsonMetaSchemas, 
+            Map<String, String> urlMap) {
+        if (mapper == null) {
+            throw new IllegalArgumentException("ObjectMapper must not be null");
+        }
+        if (urlFetcher == null) {
+            throw new IllegalArgumentException("URLFetcher must not be null");
+        }
+        if (defaultMetaSchemaURI == null || defaultMetaSchemaURI.trim().isEmpty()) {
+            throw new IllegalArgumentException("defaultMetaSchemaURI must not be null or empty");
+        }
+        if (jsonMetaSchemas == null || jsonMetaSchemas.isEmpty()) {
+            throw new IllegalArgumentException("Json Meta Schemas must not be null or empty");
+        }
+        if (jsonMetaSchemas.get(defaultMetaSchemaURI) == null) {
+            throw new IllegalArgumentException("Meta Schema for default Meta Schema URI must be provided");
+        }
+        if (urlMap == null) {
+            throw new IllegalArgumentException("URL Mappings must not be null");
+        }
+        this.mapper = mapper;
+        this.defaultMetaSchemaURI = defaultMetaSchemaURI;
+        this.urlFetcher = urlFetcher;
+        this.jsonMetaSchemas = jsonMetaSchemas;
+        this.urlMap = urlMap;
+    }
+
+    /**
+     * Builder without keywords or formats.
+     * 
+     * Use {@link #getDraftV4()} instead, or if you need a builder based on Draft4, use
+     * 
+     * <code>
+     * JsonSchemaFactory.builder(JsonSchemaFactory.getDraftV4()).build();
+     * </code>
+     * 
+     * @return a builder instance without any keywords or formats - usually not what one needs.
+     */
+    static Builder builder() {
+        return new Builder();
+    }
+    
+    public static JsonSchemaFactory getInstance() {
+        JsonMetaSchema draftV4 = JsonMetaSchema.getDraftV4();
+        return builder()
+                .defaultMetaSchemaURI(draftV4.getUri())
+                .addMetaSchema(draftV4)
+                .build();
+    }
+    
+    public static Builder builder(JsonSchemaFactory blueprint) {
+        return builder()
+                .addMetaSchemas(blueprint.jsonMetaSchemas.values())
+                .urlFetcher(blueprint.urlFetcher)
+                .defaultMetaSchemaURI(blueprint.defaultMetaSchemaURI)
+                .objectMapper(blueprint.mapper)
+                .addUrlMappings(blueprint.urlMap);
+    }
+    
+    private JsonSchema newJsonSchema(URL schemaUrl, JsonNode schemaNode, SchemaValidatorsConfig config) {
+        final ValidationContext validationContext = createValidationContext(schemaNode);
+        validationContext.setConfig(config);
+        JsonSchema jsonSchema = new JsonSchema(validationContext, schemaUrl, schemaNode);
+        return jsonSchema;
+    }
+
+    protected ValidationContext createValidationContext(JsonNode schemaNode) {
+        final JsonMetaSchema jsonMetaSchema = findMetaSchemaForSchema(schemaNode);
+        return new ValidationContext(jsonMetaSchema, this);
+    }
+
+    private JsonMetaSchema findMetaSchemaForSchema(JsonNode schemaNode) {
+        final JsonNode uriNode = schemaNode.get("$schema");
+        final String uri = uriNode == null || uriNode.isNull() ? defaultMetaSchemaURI: uriNode.textValue();
+        final JsonMetaSchema jsonMetaSchema = jsonMetaSchemas.get(uri);
+        if (jsonMetaSchema == null) {
+            throw new JsonSchemaException("Unknown Metaschema: " + uri);
+        }
+        return jsonMetaSchema;
+    }
+    
+    public JsonSchema getSchema(String schema, SchemaValidatorsConfig config) {
+        try {
+            final JsonNode schemaNode = mapper.readTree(schema);
+            return newJsonSchema(null, schemaNode, config);
+        } catch (IOException ioe) {
+            logger.error("Failed to load json schema!", ioe);
+            throw new JsonSchemaException(ioe);
+        }
+    }
+
+    public JsonSchema getSchema(String schema) {
+        return getSchema(schema, null);
+    }
+    
+    public JsonSchema getSchema(InputStream schemaStream, SchemaValidatorsConfig config) {
+        try {
+            final JsonNode schemaNode = mapper.readTree(schemaStream);
+            return newJsonSchema(null, schemaNode, config);
+        } catch (IOException ioe) {
+            logger.error("Failed to load json schema!", ioe);
+            throw new JsonSchemaException(ioe);
+        }
+    }
+
+    public JsonSchema getSchema(InputStream schemaStream) {
+        return getSchema(schemaStream, null);
+    }
+    
+    public JsonSchema getSchema(URL schemaURL, SchemaValidatorsConfig config) {
+        try {
+            InputStream inputStream = null;
+            Map<String, String> map = (config != null) ? config.getUrlMappings() : new HashMap<String, String>(urlMap);
+            map.putAll(urlMap);
+            URL mappedURL = URLFactory.toURL(map.getOrDefault(schemaURL.toString(), schemaURL.toString()));
+            try {
+                inputStream = urlFetcher.fetch(mappedURL);
+                JsonNode schemaNode = mapper.readTree(inputStream);
+                final JsonMetaSchema jsonMetaSchema = findMetaSchemaForSchema(schemaNode);
+
+                if (idMatchesSourceUrl(jsonMetaSchema, schemaNode, schemaURL)) {
+                    return new JsonSchema(new ValidationContext(jsonMetaSchema, this), mappedURL, schemaNode, true /*retrieved via id, resolving will not change anything*/);
+                }
+
+                return newJsonSchema(mappedURL, schemaNode, config);
+            } finally {
+                if (inputStream != null) {
+                    inputStream.close();
+                }
+            }
+        } catch (IOException ioe) {
+            logger.error("Failed to load json schema!", ioe);
+            throw new JsonSchemaException(ioe);
+        }
+    }
+
+    public JsonSchema getSchema(URL schemaURL) {
+        return getSchema(schemaURL, new SchemaValidatorsConfig());
+    }
+
+    public JsonSchema getSchema(URL schemaUrl, JsonNode jsonNode, SchemaValidatorsConfig config) {
+        return newJsonSchema(schemaUrl, jsonNode, config);
+    }
+    
+
+    public JsonSchema getSchema(JsonNode jsonNode, SchemaValidatorsConfig config) {
+        return newJsonSchema(null, jsonNode, config);
+    }
+
+    public JsonSchema getSchema(URL schemaUrl, JsonNode jsonNode) {
+        return newJsonSchema(schemaUrl, jsonNode, null);
+    }
+    
+    public JsonSchema getSchema(JsonNode jsonNode) {
+        return newJsonSchema(null, jsonNode, null);
+    }
+
+    private boolean idMatchesSourceUrl(JsonMetaSchema metaSchema, JsonNode schema, URL schemaUrl) {
+
+        String id = metaSchema.readId(schema);
+        if (id == null || id.isEmpty()) {
+            return false;
+        }
+        boolean result = id.equals(schemaUrl.toString());
+        if (logger.isDebugEnabled()) {
+            logger.debug("Matching " + id + " to " + schemaUrl.toString() + ": " + result);
+        }
+        return result;
+    }
+}