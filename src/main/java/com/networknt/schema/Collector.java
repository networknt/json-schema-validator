package com.networknt.schema;

/**
 * Basic interface that allows the implementers to collect the information and
 * return it.
 *
 * @param <E> element
 */
public interface Collector<E> {

<<<<<<< HEAD
	/**
	 * This method should be called by the intermediate touch points that want to
	 * combine the data being collected by this collector. This is an optional
	 * method and could be used when the same collector is used for collecting data
	 * at multiple touch points or accumulating data at same touch point.
	 */
	public default void combine(Object object) {
	};

	/**
	 * Final method called by the framework that returns the actual collected data.
	 * If the collector is not accumulating data or being used to collect data at
	 * multiple touch points, only this method can be implemented.
	 */
	public E collect();
=======
    public E collect();
>>>>>>> 68fbdbce

}<|MERGE_RESOLUTION|>--- conflicted
+++ resolved
@@ -8,7 +8,7 @@
  */
 public interface Collector<E> {
 
-<<<<<<< HEAD
+
 	/**
 	 * This method should be called by the intermediate touch points that want to
 	 * combine the data being collected by this collector. This is an optional
@@ -24,8 +24,6 @@
 	 * multiple touch points, only this method can be implemented.
 	 */
 	public E collect();
-=======
-    public E collect();
->>>>>>> 68fbdbce
+
 
 }