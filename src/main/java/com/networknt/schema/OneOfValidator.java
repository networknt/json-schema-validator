/*
 * Copyright (c) 2016 Network New Technologies Inc.
 *
 * Licensed under the Apache License, Version 2.0 (the "License");
 * you may not use this file except in compliance with the License.
 * You may obtain a copy of the License at
 *
 *      http://www.apache.org/licenses/LICENSE-2.0
 *
 * Unless required by applicable law or agreed to in writing, software
 * distributed under the License is distributed on an "AS IS" BASIS,
 * WITHOUT WARRANTIES OR CONDITIONS OF ANY KIND, either express or implied.
 * See the License for the specific language governing permissions and
 * limitations under the License.
 */

package com.networknt.schema;

import com.fasterxml.jackson.databind.JsonNode;
import org.slf4j.Logger;
import org.slf4j.LoggerFactory;

import java.util.*;

public class OneOfValidator extends BaseJsonValidator implements JsonValidator {
    private static final Logger logger = LoggerFactory.getLogger(RequiredValidator.class);

    private List<ShortcutValidator> schemas = new ArrayList<ShortcutValidator>();

    private static class ShortcutValidator {
        private final JsonSchema schema;
        private final Map<String, String> constants;

        ShortcutValidator(JsonNode schemaNode, JsonSchema parentSchema,
                          ValidationContext validationContext, JsonSchema schema) {
            JsonNode refNode = schemaNode.get(ValidatorTypeCode.REF.getValue());
            JsonSchema resolvedRefSchema = refNode != null && refNode.isTextual() ? RefValidator.getRefSchema(parentSchema, validationContext, refNode.textValue()).getSchema() : null;
            this.constants = extractConstants(schemaNode, resolvedRefSchema);
            this.schema = schema;
        }

        private Map<String, String> extractConstants(JsonNode schemaNode, JsonSchema resolvedRefSchema) {
            Map<String, String> refMap = resolvedRefSchema != null ? extractConstants(resolvedRefSchema.getSchemaNode()) : Collections.<String, String>emptyMap();
            Map<String, String> schemaMap = extractConstants(schemaNode);
            if (refMap.isEmpty()) {
                return schemaMap;
            }
            if (schemaMap.isEmpty()) {
                return refMap;
            }
            Map<String, String> joined = new HashMap<String, String>();
            joined.putAll(schemaMap);
            joined.putAll(refMap);
            return joined;
        }

        private Map<String, String> extractConstants(JsonNode schemaNode) {
            Map<String, String> result = new HashMap<String, String>();
            if (!schemaNode.isObject()) {
                return result;
            }

            JsonNode propertiesNode = schemaNode.get("properties");
            if (propertiesNode == null || !propertiesNode.isObject()) {
                return result;
            }
            Iterator<String> fit = propertiesNode.fieldNames();
            while (fit.hasNext()) {
                String fieldName = fit.next();
                JsonNode jsonNode = propertiesNode.get(fieldName);
                String constantFieldValue = getConstantFieldValue(jsonNode);
                if (constantFieldValue != null && !constantFieldValue.isEmpty()) {
                    result.put(fieldName, constantFieldValue);
                }
            }
            return result;
        }

        private String getConstantFieldValue(JsonNode jsonNode) {
            if (jsonNode == null || !jsonNode.isObject() || !jsonNode.has("enum")) {
                return null;
            }
            JsonNode enumNode = jsonNode.get("enum");
            if (enumNode == null || !enumNode.isArray()) {
                return null;
            }
            if (enumNode.size() != 1) {
                return null;
            }
            JsonNode valueNode = enumNode.get(0);
            if (valueNode == null || !valueNode.isTextual()) {
                return null;
            }
            return valueNode.textValue();
        }

        public boolean allConstantsMatch(JsonNode node) {
            for (Map.Entry<String, String> e : constants.entrySet()) {
                JsonNode valueNode = node.get(e.getKey());
                if (valueNode != null && valueNode.isTextual()) {
                    boolean match = e.getValue().equals(valueNode.textValue());
                    if (!match) {
                        return false;
                    }
                }
            }
            return true;
        }

        private JsonSchema getSchema() {
            return schema;
        }

    }

    public OneOfValidator(String schemaPath, JsonNode schemaNode, JsonSchema parentSchema, ValidationContext validationContext) {
        super(schemaPath, schemaNode, parentSchema, ValidatorTypeCode.ONE_OF, validationContext);
        int size = schemaNode.size();
        for (int i = 0; i < size; i++) {
            JsonNode childNode = schemaNode.get(i);
            JsonSchema childSchema = new JsonSchema(validationContext, getValidatorType().getValue(), parentSchema.getCurrentUri(), childNode, parentSchema);
            schemas.add(new ShortcutValidator(childNode, parentSchema, validationContext, childSchema));
        }

        parseErrorCode(getValidatorType().getErrorCodeKey());
    }

    public Set<ValidationMessage> validate(JsonNode node, JsonNode rootNode, String at) {
        debug(logger, node, rootNode, at);

        ValidatorState state = validatorState.get();
        if (state == null) {
            state = new ValidatorState();
            validatorState.set(state);
        }
        // this is a complex validator, we set the flag to true
        state.setComplexValidator(true);
<<<<<<< HEAD
        
=======

>>>>>>> e692d471

        int numberOfValidSchema = 0;
        Set<ValidationMessage> errors = new LinkedHashSet<ValidationMessage>();
        Set<ValidationMessage> childErrors = new LinkedHashSet<ValidationMessage>();
        // validate that only a single element has been received in the oneOf node
        // validation should not continue, as it contradicts the oneOf requirement of only one
//        if(node.isObject() && node.size()>1) {
//        	errors = Collections.singleton(buildValidationMessage(at, ""));
//        	return Collections.unmodifiableSet(errors);
//        }

        for (ShortcutValidator validator : schemas) {
            Set<ValidationMessage> schemaErrors = null;
            // Reset state in case the previous validator did not match
            state.setMatchedNode(true);

            //This prevents from collecting all the  error messages in proper format.
           /* if (!validator.allConstantsMatch(node)) {
                // take a shortcut: if there is any constant that does not match,
                // we can bail out of the validation
                continue;
            }*/

            // get the current validator
            JsonSchema schema = validator.schema;
<<<<<<< HEAD
            if (!state.isWalkEnabled()) { 
=======
            if (!state.isWalkEnabled()) {
>>>>>>> e692d471
                schemaErrors = schema.validate(node, rootNode, at);
            } else {
                schemaErrors = schema.walk(node, rootNode, at, state.isValidationEnabledWhileWalking());
            }

            // check if any validation errors have occurred
            if (schemaErrors.isEmpty()) {
                // check whether there are no errors HOWEVER we have validated the exact validator
                if (!state.hasMatchedNode())
                    continue;

                numberOfValidSchema++;
            }
            childErrors.addAll(schemaErrors);
        }


        // ensure there is always an "OneOf" error reported if number of valid schemas is not equal to 1.
        if(numberOfValidSchema > 1){
            final ValidationMessage message = getMultiSchemasValidErrorMsg(at);
            if( failFast ) {
                throw new JsonSchemaException(message);
            }
            errors.add(message);
        }
        // ensure there is always an "OneOf" error reported if number of valid schemas is not equal to 1.
        else if (numberOfValidSchema < 1) {
            if (!childErrors.isEmpty()) {
                errors.addAll(childErrors);
            }
            if( failFast ){
                throw new JsonSchemaException(errors.toString());
            }
        }


        // reset the ValidatorState object in the ThreadLocal
        validatorState.remove();

        return Collections.unmodifiableSet(errors);
    }

    public List<JsonSchema> getChildSchemas() {
        List<JsonSchema> childJsonSchemas = new ArrayList<JsonSchema>();
        for (ShortcutValidator shortcutValidator: schemas ) {
            childJsonSchemas.add(shortcutValidator.getSchema());
        }
        return childJsonSchemas;
    }

    @Override
    public Set<ValidationMessage> walk(JsonNode node, JsonNode rootNode, String at, boolean shouldValidateSchema) {
        HashSet<ValidationMessage> validationMessages = new LinkedHashSet<ValidationMessage>();
        if (shouldValidateSchema) {
            validationMessages.addAll(validate(node, rootNode, at));
        } else {
            for (ShortcutValidator validator : schemas) {
                validator.schema.walk(node, rootNode, at , shouldValidateSchema);
            }
        }
        return validationMessages;
    }

    private ValidationMessage getMultiSchemasValidErrorMsg(String at){
        String msg="";
        for(ShortcutValidator schema: schemas){
            String schemaValue = schema.getSchema().getSchemaNode().toString();
            msg = msg.concat(schemaValue);
        }

        ValidationMessage message = ValidationMessage.of(getValidatorType().getValue(),ValidatorTypeCode.ONE_OF ,
                at, String.format("but more than one schemas {%s} are valid ",msg));

        return message;
    }

    @Override
    public Set<ValidationMessage> walk(JsonNode node, JsonNode rootNode, String at, boolean shouldValidateSchema) {
        HashSet<ValidationMessage> validationMessages = new LinkedHashSet<ValidationMessage>();
        if (shouldValidateSchema) {
            validationMessages.addAll(validate(node, rootNode, at));
        } else {
            for (ShortcutValidator validator : schemas) {
                validator.schema.walk(node, rootNode, at , shouldValidateSchema);
            }
        }
        return validationMessages;
    }

}
<|MERGE_RESOLUTION|>--- conflicted
+++ resolved
@@ -1,262 +1,241 @@
-/*
- * Copyright (c) 2016 Network New Technologies Inc.
- *
- * Licensed under the Apache License, Version 2.0 (the "License");
- * you may not use this file except in compliance with the License.
- * You may obtain a copy of the License at
- *
- *      http://www.apache.org/licenses/LICENSE-2.0
- *
- * Unless required by applicable law or agreed to in writing, software
- * distributed under the License is distributed on an "AS IS" BASIS,
- * WITHOUT WARRANTIES OR CONDITIONS OF ANY KIND, either express or implied.
- * See the License for the specific language governing permissions and
- * limitations under the License.
- */
-
-package com.networknt.schema;
-
-import com.fasterxml.jackson.databind.JsonNode;
-import org.slf4j.Logger;
-import org.slf4j.LoggerFactory;
-
-import java.util.*;
-
-public class OneOfValidator extends BaseJsonValidator implements JsonValidator {
-    private static final Logger logger = LoggerFactory.getLogger(RequiredValidator.class);
-
-    private List<ShortcutValidator> schemas = new ArrayList<ShortcutValidator>();
-
-    private static class ShortcutValidator {
-        private final JsonSchema schema;
-        private final Map<String, String> constants;
-
-        ShortcutValidator(JsonNode schemaNode, JsonSchema parentSchema,
-                          ValidationContext validationContext, JsonSchema schema) {
-            JsonNode refNode = schemaNode.get(ValidatorTypeCode.REF.getValue());
-            JsonSchema resolvedRefSchema = refNode != null && refNode.isTextual() ? RefValidator.getRefSchema(parentSchema, validationContext, refNode.textValue()).getSchema() : null;
-            this.constants = extractConstants(schemaNode, resolvedRefSchema);
-            this.schema = schema;
-        }
-
-        private Map<String, String> extractConstants(JsonNode schemaNode, JsonSchema resolvedRefSchema) {
-            Map<String, String> refMap = resolvedRefSchema != null ? extractConstants(resolvedRefSchema.getSchemaNode()) : Collections.<String, String>emptyMap();
-            Map<String, String> schemaMap = extractConstants(schemaNode);
-            if (refMap.isEmpty()) {
-                return schemaMap;
-            }
-            if (schemaMap.isEmpty()) {
-                return refMap;
-            }
-            Map<String, String> joined = new HashMap<String, String>();
-            joined.putAll(schemaMap);
-            joined.putAll(refMap);
-            return joined;
-        }
-
-        private Map<String, String> extractConstants(JsonNode schemaNode) {
-            Map<String, String> result = new HashMap<String, String>();
-            if (!schemaNode.isObject()) {
-                return result;
-            }
-
-            JsonNode propertiesNode = schemaNode.get("properties");
-            if (propertiesNode == null || !propertiesNode.isObject()) {
-                return result;
-            }
-            Iterator<String> fit = propertiesNode.fieldNames();
-            while (fit.hasNext()) {
-                String fieldName = fit.next();
-                JsonNode jsonNode = propertiesNode.get(fieldName);
-                String constantFieldValue = getConstantFieldValue(jsonNode);
-                if (constantFieldValue != null && !constantFieldValue.isEmpty()) {
-                    result.put(fieldName, constantFieldValue);
-                }
-            }
-            return result;
-        }
-
-        private String getConstantFieldValue(JsonNode jsonNode) {
-            if (jsonNode == null || !jsonNode.isObject() || !jsonNode.has("enum")) {
-                return null;
-            }
-            JsonNode enumNode = jsonNode.get("enum");
-            if (enumNode == null || !enumNode.isArray()) {
-                return null;
-            }
-            if (enumNode.size() != 1) {
-                return null;
-            }
-            JsonNode valueNode = enumNode.get(0);
-            if (valueNode == null || !valueNode.isTextual()) {
-                return null;
-            }
-            return valueNode.textValue();
-        }
-
-        public boolean allConstantsMatch(JsonNode node) {
-            for (Map.Entry<String, String> e : constants.entrySet()) {
-                JsonNode valueNode = node.get(e.getKey());
-                if (valueNode != null && valueNode.isTextual()) {
-                    boolean match = e.getValue().equals(valueNode.textValue());
-                    if (!match) {
-                        return false;
-                    }
-                }
-            }
-            return true;
-        }
-
-        private JsonSchema getSchema() {
-            return schema;
-        }
-
-    }
-
-    public OneOfValidator(String schemaPath, JsonNode schemaNode, JsonSchema parentSchema, ValidationContext validationContext) {
-        super(schemaPath, schemaNode, parentSchema, ValidatorTypeCode.ONE_OF, validationContext);
-        int size = schemaNode.size();
-        for (int i = 0; i < size; i++) {
-            JsonNode childNode = schemaNode.get(i);
-            JsonSchema childSchema = new JsonSchema(validationContext, getValidatorType().getValue(), parentSchema.getCurrentUri(), childNode, parentSchema);
-            schemas.add(new ShortcutValidator(childNode, parentSchema, validationContext, childSchema));
-        }
-
-        parseErrorCode(getValidatorType().getErrorCodeKey());
-    }
-
-    public Set<ValidationMessage> validate(JsonNode node, JsonNode rootNode, String at) {
-        debug(logger, node, rootNode, at);
-
-        ValidatorState state = validatorState.get();
-        if (state == null) {
-            state = new ValidatorState();
-            validatorState.set(state);
-        }
-        // this is a complex validator, we set the flag to true
-        state.setComplexValidator(true);
-<<<<<<< HEAD
-        
-=======
-
->>>>>>> e692d471
-
-        int numberOfValidSchema = 0;
-        Set<ValidationMessage> errors = new LinkedHashSet<ValidationMessage>();
-        Set<ValidationMessage> childErrors = new LinkedHashSet<ValidationMessage>();
-        // validate that only a single element has been received in the oneOf node
-        // validation should not continue, as it contradicts the oneOf requirement of only one
-//        if(node.isObject() && node.size()>1) {
-//        	errors = Collections.singleton(buildValidationMessage(at, ""));
-//        	return Collections.unmodifiableSet(errors);
-//        }
-
-        for (ShortcutValidator validator : schemas) {
-            Set<ValidationMessage> schemaErrors = null;
-            // Reset state in case the previous validator did not match
-            state.setMatchedNode(true);
-
-            //This prevents from collecting all the  error messages in proper format.
-           /* if (!validator.allConstantsMatch(node)) {
-                // take a shortcut: if there is any constant that does not match,
-                // we can bail out of the validation
-                continue;
-            }*/
-
-            // get the current validator
-            JsonSchema schema = validator.schema;
-<<<<<<< HEAD
-            if (!state.isWalkEnabled()) { 
-=======
-            if (!state.isWalkEnabled()) {
->>>>>>> e692d471
-                schemaErrors = schema.validate(node, rootNode, at);
-            } else {
-                schemaErrors = schema.walk(node, rootNode, at, state.isValidationEnabledWhileWalking());
-            }
-
-            // check if any validation errors have occurred
-            if (schemaErrors.isEmpty()) {
-                // check whether there are no errors HOWEVER we have validated the exact validator
-                if (!state.hasMatchedNode())
-                    continue;
-
-                numberOfValidSchema++;
-            }
-            childErrors.addAll(schemaErrors);
-        }
-
-
-        // ensure there is always an "OneOf" error reported if number of valid schemas is not equal to 1.
-        if(numberOfValidSchema > 1){
-            final ValidationMessage message = getMultiSchemasValidErrorMsg(at);
-            if( failFast ) {
-                throw new JsonSchemaException(message);
-            }
-            errors.add(message);
-        }
-        // ensure there is always an "OneOf" error reported if number of valid schemas is not equal to 1.
-        else if (numberOfValidSchema < 1) {
-            if (!childErrors.isEmpty()) {
-                errors.addAll(childErrors);
-            }
-            if( failFast ){
-                throw new JsonSchemaException(errors.toString());
-            }
-        }
-
-
-        // reset the ValidatorState object in the ThreadLocal
-        validatorState.remove();
-
-        return Collections.unmodifiableSet(errors);
-    }
-
-    public List<JsonSchema> getChildSchemas() {
-        List<JsonSchema> childJsonSchemas = new ArrayList<JsonSchema>();
-        for (ShortcutValidator shortcutValidator: schemas ) {
-            childJsonSchemas.add(shortcutValidator.getSchema());
-        }
-        return childJsonSchemas;
-    }
-
-    @Override
-    public Set<ValidationMessage> walk(JsonNode node, JsonNode rootNode, String at, boolean shouldValidateSchema) {
-        HashSet<ValidationMessage> validationMessages = new LinkedHashSet<ValidationMessage>();
-        if (shouldValidateSchema) {
-            validationMessages.addAll(validate(node, rootNode, at));
-        } else {
-            for (ShortcutValidator validator : schemas) {
-                validator.schema.walk(node, rootNode, at , shouldValidateSchema);
-            }
-        }
-        return validationMessages;
-    }
-
-    private ValidationMessage getMultiSchemasValidErrorMsg(String at){
-        String msg="";
-        for(ShortcutValidator schema: schemas){
-            String schemaValue = schema.getSchema().getSchemaNode().toString();
-            msg = msg.concat(schemaValue);
-        }
-
-        ValidationMessage message = ValidationMessage.of(getValidatorType().getValue(),ValidatorTypeCode.ONE_OF ,
-                at, String.format("but more than one schemas {%s} are valid ",msg));
-
-        return message;
-    }
-
-    @Override
-    public Set<ValidationMessage> walk(JsonNode node, JsonNode rootNode, String at, boolean shouldValidateSchema) {
-        HashSet<ValidationMessage> validationMessages = new LinkedHashSet<ValidationMessage>();
-        if (shouldValidateSchema) {
-            validationMessages.addAll(validate(node, rootNode, at));
-        } else {
-            for (ShortcutValidator validator : schemas) {
-                validator.schema.walk(node, rootNode, at , shouldValidateSchema);
-            }
-        }
-        return validationMessages;
-    }
-
-}
+/*
+ * Copyright (c) 2016 Network New Technologies Inc.
+ *
+ * Licensed under the Apache License, Version 2.0 (the "License");
+ * you may not use this file except in compliance with the License.
+ * You may obtain a copy of the License at
+ *
+ *      http://www.apache.org/licenses/LICENSE-2.0
+ *
+ * Unless required by applicable law or agreed to in writing, software
+ * distributed under the License is distributed on an "AS IS" BASIS,
+ * WITHOUT WARRANTIES OR CONDITIONS OF ANY KIND, either express or implied.
+ * See the License for the specific language governing permissions and
+ * limitations under the License.
+ */
+
+package com.networknt.schema;
+
+import com.fasterxml.jackson.databind.JsonNode;
+import org.slf4j.Logger;
+import org.slf4j.LoggerFactory;
+
+import java.util.*;
+
+public class OneOfValidator extends BaseJsonValidator implements JsonValidator {
+    private static final Logger logger = LoggerFactory.getLogger(RequiredValidator.class);
+
+    private List<ShortcutValidator> schemas = new ArrayList<ShortcutValidator>();
+
+    private static class ShortcutValidator {
+        private final JsonSchema schema;
+        private final Map<String, String> constants;
+
+        ShortcutValidator(JsonNode schemaNode, JsonSchema parentSchema,
+                          ValidationContext validationContext, JsonSchema schema) {
+            JsonNode refNode = schemaNode.get(ValidatorTypeCode.REF.getValue());
+            JsonSchema resolvedRefSchema = refNode != null && refNode.isTextual() ? RefValidator.getRefSchema(parentSchema, validationContext, refNode.textValue()).getSchema() : null;
+            this.constants = extractConstants(schemaNode, resolvedRefSchema);
+            this.schema = schema;
+        }
+
+        private Map<String, String> extractConstants(JsonNode schemaNode, JsonSchema resolvedRefSchema) {
+            Map<String, String> refMap = resolvedRefSchema != null ? extractConstants(resolvedRefSchema.getSchemaNode()) : Collections.<String, String>emptyMap();
+            Map<String, String> schemaMap = extractConstants(schemaNode);
+            if (refMap.isEmpty()) {
+                return schemaMap;
+            }
+            if (schemaMap.isEmpty()) {
+                return refMap;
+            }
+            Map<String, String> joined = new HashMap<String, String>();
+            joined.putAll(schemaMap);
+            joined.putAll(refMap);
+            return joined;
+        }
+
+        private Map<String, String> extractConstants(JsonNode schemaNode) {
+            Map<String, String> result = new HashMap<String, String>();
+            if (!schemaNode.isObject()) {
+                return result;
+            }
+
+            JsonNode propertiesNode = schemaNode.get("properties");
+            if (propertiesNode == null || !propertiesNode.isObject()) {
+                return result;
+            }
+            Iterator<String> fit = propertiesNode.fieldNames();
+            while (fit.hasNext()) {
+                String fieldName = fit.next();
+                JsonNode jsonNode = propertiesNode.get(fieldName);
+                String constantFieldValue = getConstantFieldValue(jsonNode);
+                if (constantFieldValue != null && !constantFieldValue.isEmpty()) {
+                    result.put(fieldName, constantFieldValue);
+                }
+            }
+            return result;
+        }
+
+        private String getConstantFieldValue(JsonNode jsonNode) {
+            if (jsonNode == null || !jsonNode.isObject() || !jsonNode.has("enum")) {
+                return null;
+            }
+            JsonNode enumNode = jsonNode.get("enum");
+            if (enumNode == null || !enumNode.isArray()) {
+                return null;
+            }
+            if (enumNode.size() != 1) {
+                return null;
+            }
+            JsonNode valueNode = enumNode.get(0);
+            if (valueNode == null || !valueNode.isTextual()) {
+                return null;
+            }
+            return valueNode.textValue();
+        }
+
+        public boolean allConstantsMatch(JsonNode node) {
+            for (Map.Entry<String, String> e : constants.entrySet()) {
+                JsonNode valueNode = node.get(e.getKey());
+                if (valueNode != null && valueNode.isTextual()) {
+                    boolean match = e.getValue().equals(valueNode.textValue());
+                    if (!match) {
+                        return false;
+                    }
+                }
+            }
+            return true;
+        }
+
+        private JsonSchema getSchema() {
+            return schema;
+        }
+
+    }
+
+    public OneOfValidator(String schemaPath, JsonNode schemaNode, JsonSchema parentSchema, ValidationContext validationContext) {
+        super(schemaPath, schemaNode, parentSchema, ValidatorTypeCode.ONE_OF, validationContext);
+        int size = schemaNode.size();
+        for (int i = 0; i < size; i++) {
+            JsonNode childNode = schemaNode.get(i);
+            JsonSchema childSchema = new JsonSchema(validationContext, getValidatorType().getValue(), parentSchema.getCurrentUri(), childNode, parentSchema);
+            schemas.add(new ShortcutValidator(childNode, parentSchema, validationContext, childSchema));
+        }
+
+        parseErrorCode(getValidatorType().getErrorCodeKey());
+    }
+
+    public Set<ValidationMessage> validate(JsonNode node, JsonNode rootNode, String at) {
+        debug(logger, node, rootNode, at);
+
+        ValidatorState state = validatorState.get();
+        if (state == null) {
+            state = new ValidatorState();
+            validatorState.set(state);
+        }
+        // this is a complex validator, we set the flag to true
+        state.setComplexValidator(true);
+
+        int numberOfValidSchema = 0;
+        Set<ValidationMessage> errors = new LinkedHashSet<ValidationMessage>();
+        Set<ValidationMessage> childErrors = new LinkedHashSet<ValidationMessage>();
+        // validate that only a single element has been received in the oneOf node
+        // validation should not continue, as it contradicts the oneOf requirement of only one
+//        if(node.isObject() && node.size()>1) {
+//        	errors = Collections.singleton(buildValidationMessage(at, ""));
+//        	return Collections.unmodifiableSet(errors);
+//        }
+
+        for (ShortcutValidator validator : schemas) {
+            Set<ValidationMessage> schemaErrors = null;
+            // Reset state in case the previous validator did not match
+            state.setMatchedNode(true);
+
+            //This prevents from collecting all the  error messages in proper format.
+           /* if (!validator.allConstantsMatch(node)) {
+                // take a shortcut: if there is any constant that does not match,
+                // we can bail out of the validation
+                continue;
+            }*/
+
+            // get the current validator
+            JsonSchema schema = validator.schema;
+            if (!state.isWalkEnabled()) {
+                schemaErrors = schema.validate(node, rootNode, at);
+            } else {
+                schemaErrors = schema.walk(node, rootNode, at, state.isValidationEnabledWhileWalking());
+            }
+
+            // check if any validation errors have occurred
+            if (schemaErrors.isEmpty()) {
+                // check whether there are no errors HOWEVER we have validated the exact validator
+                if (!state.hasMatchedNode())
+                    continue;
+
+                numberOfValidSchema++;
+            }
+            childErrors.addAll(schemaErrors);
+        }
+
+
+        // ensure there is always an "OneOf" error reported if number of valid schemas is not equal to 1.
+        if(numberOfValidSchema > 1){
+            final ValidationMessage message = getMultiSchemasValidErrorMsg(at);
+            if( failFast ) {
+                throw new JsonSchemaException(message);
+            }
+            errors.add(message);
+        }
+        // ensure there is always an "OneOf" error reported if number of valid schemas is not equal to 1.
+        else if (numberOfValidSchema < 1) {
+            if (!childErrors.isEmpty()) {
+                errors.addAll(childErrors);
+            }
+            if( failFast ){
+                throw new JsonSchemaException(errors.toString());
+            }
+        }
+
+
+        // reset the ValidatorState object in the ThreadLocal
+        validatorState.remove();
+
+        return Collections.unmodifiableSet(errors);
+    }
+
+    public List<JsonSchema> getChildSchemas() {
+        List<JsonSchema> childJsonSchemas = new ArrayList<JsonSchema>();
+        for (ShortcutValidator shortcutValidator: schemas ) {
+            childJsonSchemas.add(shortcutValidator.getSchema());
+        }
+        return childJsonSchemas;
+    }
+
+    @Override
+    public Set<ValidationMessage> walk(JsonNode node, JsonNode rootNode, String at, boolean shouldValidateSchema) {
+        HashSet<ValidationMessage> validationMessages = new LinkedHashSet<ValidationMessage>();
+        if (shouldValidateSchema) {
+            validationMessages.addAll(validate(node, rootNode, at));
+        } else {
+            for (ShortcutValidator validator : schemas) {
+                validator.schema.walk(node, rootNode, at , shouldValidateSchema);
+            }
+        }
+        return validationMessages;
+    }
+
+    private ValidationMessage getMultiSchemasValidErrorMsg(String at){
+        String msg="";
+        for(ShortcutValidator schema: schemas){
+            String schemaValue = schema.getSchema().getSchemaNode().toString();
+            msg = msg.concat(schemaValue);
+        }
+
+        ValidationMessage message = ValidationMessage.of(getValidatorType().getValue(),ValidatorTypeCode.ONE_OF ,
+                at, String.format("but more than one schemas {%s} are valid ",msg));
+
+        return message;
+    }
+
+ 
+}