/*
 * Copyright (c) 2016 Network New Technologies Inc.
 *
 * Licensed under the Apache License, Version 2.0 (the "License");
 * you may not use this file except in compliance with the License.
 * You may obtain a copy of the License at
 *
 *      http://www.apache.org/licenses/LICENSE-2.0
 *
 * Unless required by applicable law or agreed to in writing, software
 * distributed under the License is distributed on an "AS IS" BASIS,
 * WITHOUT WARRANTIES OR CONDITIONS OF ANY KIND, either express or implied.
 * See the License for the specific language governing permissions and
 * limitations under the License.
 */

package com.networknt.schema;

import com.fasterxml.jackson.databind.node.DecimalNode;
import org.junit.Test;

import java.math.BigDecimal;

import static com.networknt.schema.TypeFactory.getValueNodeType;
import static org.junit.Assert.assertSame;

public class TypeFactoryTest {

    private static final String[] validIntegralValues = {
            "1", "-1", "0E+1", "0E1", "-0E+1", "-0E1", "10.1E+1", "10.1E1", "-10.1E+1", "-10.1E1", "1E+0", "1E-0",
            "1E0", "1E18", "9223372036854775807", "-9223372036854775808"
    };

    private final SchemaValidatorsConfig schemaValidatorsConfig = new SchemaValidatorsConfig();

    @Test
    public void testValidIntegralValuesWithJavaSemantics() {
        schemaValidatorsConfig.setJavaSemantics(true);
        for (String validValue : validIntegralValues) {
            assertSame(validValue, JsonType.INTEGER,
                    getValueNodeType(DecimalNode.valueOf(new BigDecimal(validValue)), schemaValidatorsConfig));
        }
    }

    @Test
    public void testValidIntegralValuesWithoutJavaSemantics() {
        schemaValidatorsConfig.setJavaSemantics(false);
        for (String validValue : validIntegralValues) {
            assertSame(validValue, JsonType.NUMBER,
                    getValueNodeType(DecimalNode.valueOf(new BigDecimal(validValue)), schemaValidatorsConfig));
        }
    }

<<<<<<< HEAD
    // @Test
    // public void testWithLosslessNarrowing() {
    //     schemaValidatorsConfig.setLosslessNarrowing(true);
    //         assertSame(validValue, JsonType.INTEGER,
    //                 getValueNodeType(DecimalNode.valueOf(new BigDecimal("1.0")), schemaValidatorsConfig));

    //         assertSame(validValue, JsonType.NUMBER,
    //             getValueNodeType(DecimalNode.valueOf(new BigDecimal("1.5")), schemaValidatorsConfig));
    // }

    // @Test
    // public void testWithoutLosslessNarrowing() {
    //     schemaValidatorsConfig.setLosslessNarrowing(false);
    //     assertSame(validValue, JsonType.NUMBER,
    //             getValueNodeType(DecimalNode.valueOf(new BigDecimal("1.0")), schemaValidatorsConfig));

    //     assertSame(validValue, JsonType.NUMBER,
    //             getValueNodeType(DecimalNode.valueOf(new BigDecimal("1.5")), schemaValidatorsConfig));
    // }
=======
    @Test
    public void testWithLosslessNarrowing() {
        schemaValidatorsConfig.setLosslessNarrowing(true);
        for (String validValue : validIntegralValues) {
            assertSame(validValue, JsonType.INTEGER,
                    getValueNodeType(DecimalNode.valueOf(new BigDecimal("1.0")), schemaValidatorsConfig));

            assertSame(validValue, JsonType.NUMBER,
                    getValueNodeType(DecimalNode.valueOf(new BigDecimal("1.5")), schemaValidatorsConfig));
        }
    }

    @Test
    public void testWithoutLosslessNarrowing() {
        schemaValidatorsConfig.setLosslessNarrowing(false);
        for (String validValue : validIntegralValues) {
            assertSame(validValue, JsonType.NUMBER,
                    getValueNodeType(DecimalNode.valueOf(new BigDecimal("1.0")), schemaValidatorsConfig));

            assertSame(validValue, JsonType.NUMBER,
                    getValueNodeType(DecimalNode.valueOf(new BigDecimal("1.5")), schemaValidatorsConfig));
        }
    }
>>>>>>> b1a8e4e6
}<|MERGE_RESOLUTION|>--- conflicted
+++ resolved
@@ -51,27 +51,7 @@
         }
     }
 
-<<<<<<< HEAD
-    // @Test
-    // public void testWithLosslessNarrowing() {
-    //     schemaValidatorsConfig.setLosslessNarrowing(true);
-    //         assertSame(validValue, JsonType.INTEGER,
-    //                 getValueNodeType(DecimalNode.valueOf(new BigDecimal("1.0")), schemaValidatorsConfig));
 
-    //         assertSame(validValue, JsonType.NUMBER,
-    //             getValueNodeType(DecimalNode.valueOf(new BigDecimal("1.5")), schemaValidatorsConfig));
-    // }
-
-    // @Test
-    // public void testWithoutLosslessNarrowing() {
-    //     schemaValidatorsConfig.setLosslessNarrowing(false);
-    //     assertSame(validValue, JsonType.NUMBER,
-    //             getValueNodeType(DecimalNode.valueOf(new BigDecimal("1.0")), schemaValidatorsConfig));
-
-    //     assertSame(validValue, JsonType.NUMBER,
-    //             getValueNodeType(DecimalNode.valueOf(new BigDecimal("1.5")), schemaValidatorsConfig));
-    // }
-=======
     @Test
     public void testWithLosslessNarrowing() {
         schemaValidatorsConfig.setLosslessNarrowing(true);
@@ -94,6 +74,5 @@
             assertSame(validValue, JsonType.NUMBER,
                     getValueNodeType(DecimalNode.valueOf(new BigDecimal("1.5")), schemaValidatorsConfig));
         }
-    }
->>>>>>> b1a8e4e6
+
 }